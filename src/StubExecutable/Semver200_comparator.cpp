--- conflicted
+++ resolved
@@ -31,7 +31,6 @@
 
 using namespace std;
 
-<<<<<<< HEAD
 namespace version
 {
 
@@ -50,17 +49,33 @@
             return 0;
         }
 
-        // Compare alphanumeric prerelease identifiers.
-        inline int cmp_alnum_prerel_ids(const string& l, const string& r)
-        {
-            auto cmp = l.compare(r);
-            if (cmp == 0) {
-                return cmp;
-            }
-            else {
-                return cmp > 0 ? 1 : -1;
-            }
-        }
+		// Compare alphanumeric prerelease identifiers.
+		inline int cmp_alnum_prerel_ids(const string& l, const string& r) {
+			// If both versions have a prerelease section with the same prefix
+			// and end with digits, compare based on the digits' numeric order
+			auto index_l = l.find_last_not_of("0123456789");
+			auto index_r = r.find_last_not_of("0123456789");
+
+			if (index_l != string::npos && index_r != string::npos) {
+				string name_l = l.substr(0, index_l + 1);
+				string name_r = r.substr(0, index_r + 1);
+
+				if (name_l == name_r) {
+					int il = stoi(l.substr(index_l + 1));
+					int ir = stoi(r.substr(index_r + 1));
+
+					return il > ir ? 1 : -1;
+				}
+			}
+
+			auto cmp = l.compare(r);
+
+			if (cmp == 0) {
+				return cmp;
+			} else {
+				return cmp > 0 ? 1 : -1;
+			}
+		}
 
         // Compare numeric prerelease identifiers.
         inline int cmp_num_prerel_ids(const string& l, const string& r)
@@ -118,102 +133,5 @@
         if (l.prerelease_ids.size() == r.prerelease_ids.size()) return 0;
         return l.prerelease_ids.size() > r.prerelease_ids.size() ? 1 : -1;
     }
-=======
-namespace version {
-
-	namespace {
-
-		// Compare normal version identifiers.
-		int compare_normal(const Version_data& l, const Version_data& r) {
-			if (l.major > r.major) return 1;
-			if (l.major < r.major) return -1;
-			if (l.minor > r.minor) return 1;
-			if (l.minor < r.minor) return -1;
-			if (l.patch > r.patch) return 1;
-			if (l.patch < r.patch) return -1;
-			return 0;
-		}
-
-		// Compare alphanumeric prerelease identifiers.
-		inline int cmp_alnum_prerel_ids(const string& l, const string& r) {
-			// If both versions have a prerelease section with the same prefix
-			// and end with digits, compare based on the digits' numeric order
-			auto index_l = l.find_last_not_of("0123456789");
-			auto index_r = r.find_last_not_of("0123456789");
-
-			if (index_l != string::npos && index_r != string::npos) {
-				string name_l = l.substr(0, index_l + 1);
-				string name_r = r.substr(0, index_r + 1);
-
-				if (name_l == name_r) {
-					int il = stoi(l.substr(index_l + 1));
-					int ir = stoi(r.substr(index_r + 1));
-
-					return il > ir ? 1 : -1;
-				}
-			}
-
-			auto cmp = l.compare(r);
-
-			if (cmp == 0) {
-				return cmp;
-			} else {
-				return cmp > 0 ? 1 : -1;
-			}
-		}
-
-		// Compare numeric prerelease identifiers.
-		inline int cmp_num_prerel_ids(const string& l, const string& r) {
-			long long li = stoll(l);
-			long long ri = stoll(r);
-			if (li == ri) return 0;
-			return li > ri ? 1 : -1;
-		}
-
-		using Prerel_type_pair = pair<Id_type, Id_type>;
-		using Prerel_id_comparator = function<int(const string&, const string&)>;
-		const map<Prerel_type_pair, Prerel_id_comparator> comparators = {
-			{ { Id_type::alnum, Id_type::alnum }, cmp_alnum_prerel_ids },
-			{ { Id_type::alnum, Id_type::num }, [](const string&, const string&) {return 1;} },
-			{ { Id_type::num, Id_type::alnum }, [](const string&, const string&) {return -1;} },
-			{ { Id_type::num, Id_type::num }, cmp_num_prerel_ids }
-		};
-
-		// Compare prerelease identifiers based on their types.
-		inline int compare_prerel_identifiers(const Prerelease_identifier& l, const Prerelease_identifier& r) {
-			auto cmp = comparators.at({ l.second, r.second });
-			return cmp(l.first, r.first);
-		}
-
-		inline int cmp_rel_prerel(const Prerelease_identifiers& l, const Prerelease_identifiers& r) {
-			if (l.empty() && !r.empty()) return 1;
-			if (r.empty() && !l.empty()) return -1;
-			return 0;
-		}
-	}
-
-	int Semver200_comparator::compare(const Version_data& l, const Version_data& r) const {
-		// Compare normal version components.
-		int cmp = compare_normal(l, r);
-		if (cmp != 0) return cmp;
-
-		// Compare if one version is release and the other prerelease - release is always higher.
-		cmp = cmp_rel_prerel(l.prerelease_ids, r.prerelease_ids);
-		if (cmp != 0) return cmp;
-
-		// Compare prerelease by looking at each identifier: numeric ones are compared as numbers,
-		// alphanum as ASCII strings.
-		auto shorter = min(l.prerelease_ids.size(), r.prerelease_ids.size());
-		for (size_t i = 0; i < shorter; i++) {
-			cmp = compare_prerel_identifiers(l.prerelease_ids[i], r.prerelease_ids[i]);
-			if (cmp != 0) return cmp;
-		}
-
-		// Prerelease identifiers are the same, to the length of the shorter version string;
-		// if they are the same length, then versions are equal, otherwise, longer one wins.
-		if (l.prerelease_ids.size() == r.prerelease_ids.size()) return 0;
-		return l.prerelease_ids.size() > r.prerelease_ids.size() ? 1 : -1;
-	}
->>>>>>> ed940ce3
 
 }